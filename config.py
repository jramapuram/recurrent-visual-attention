--- conflicted
+++ resolved
@@ -71,12 +71,8 @@
                        help='Initial learning rate value')
 train_arg.add_argument('--lr_patience', type=int, default=10,
                        help='Number of epochs to wait before reducing lr')
-<<<<<<< HEAD
 train_arg.add_argument('--train_patience', type=int, default=0,
-=======
-train_arg.add_argument('--train_patience', type=int, default=500,
->>>>>>> 2c9c69d5
-                       help='Number of epochs to wait before stopping train')
+
 
 
 # other params
