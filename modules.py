import torch
import torch.nn as nn
import torch.nn.functional as F

from copy import deepcopy
from torch.autograd import Variable
from helpers.layers import get_encoder, str_to_activ, str_to_activ_module

import numpy as np


class retina(object):
    """
    A retina that extracts a foveated glimpse `phi`
    around location `l` from an image `x`. It encodes
    the region around `l` at a high-resolution but uses
    a progressively lower resolution for pixels further
    from `l`, resulting in a compressed representation
    of the original image `x`.

    Args
    ----
    - x: a 4D Tensor of shape (B, H, W, C). The minibatch
      of images.
    - l: a 2D Tensor of shape (B, 2). Contains normalized
      coordinates in the range [-1, 1].
    - g: size of the first square patch.
    - k: number of patches to extract in the glimpse.
    - s: scaling factor that controls the size of
      successive patches.

    Returns
    -------
    - phi: a 5D tensor of shape (B, k, g, g, C). The
      foveated glimpse of the image.
    """
    def __init__(self, g, k, s):
        self.g = g
        self.k = k
        self.s = s

    def foveate(self, x, l):
        """
        Extract `k` square patches of size `g`, centered
        at location `l`. The initial patch is a square of
        size `g`, and each subsequent patch is a square
        whose side is `s` times the size of the previous
        patch.

        The `k` patches are finally resized to (g, g) and
        concatenated into a tensor of shape (B, k, g, g, C).
        """
        phi = []
        size = self.g

        # extract k patches of increasing size
        for i in range(self.k):
            phi.append(self.extract_patch(x, l, size))
            size = int(self.s * size)

        # resize the patches to squares of size g
        for i in range(1, len(phi)):
            k = phi[i].shape[-1] // self.g
            phi[i] = F.avg_pool2d(phi[i], k)

        # concatenate into a single tensor and flatten
        #print("blaphi=", [p.size() for p in phi])
        phi = torch.cat(phi, 1)
        #phi = phi.view(phi.shape[0], -1)

        return phi

    # iterate over batch
    # This can be paralized, by generating the coordinates and cropping in parallel
    # multi index torch tensor.
    #
    # look at saccade.py CropLambdaPool
    def extract_patch(self, x, l, size):
        """
        Extract a single patch for each image in the
        minibatch `x`.

        Args
        ----
        - x: a 4D Tensor of shape (B, H, W, C). The minibatch
          of images.
        - l: a 2D Tensor of shape (B, 2).
        - size: a scalar defining the size of the extracted patch.

        Returns
        -------
        - patch: a 4D Tensor of shape (B, size, size, C)
        """
        B, C, H, W = x.shape

        # denormalize coords of patch center
        coords = self.denormalize(H, l)

        # compute top left corner of patch
        patch_x = coords[:, 0] - (size // 2)
        patch_y = coords[:, 1] - (size // 2)

        # loop through mini-batch and extract
        patch = []
        for i in range(B):
            im = x[i].unsqueeze(dim=0)
            T = im.shape[-1]

            # compute slice indices
            from_x, to_x = patch_x[i], patch_x[i] + size
            from_y, to_y = patch_y[i], patch_y[i] + size

            # cast to ints
            from_x, to_x = from_x.item(), to_x.item()
            from_y, to_y = from_y.item(), to_y.item()

            # pad tensor in case exceeds
            if self.exceeds(from_x, to_x, from_y, to_y, T):
                pad_dims = (
                    size//2+1, size//2+1,
                    size//2+1, size//2+1,
                    0, 0,
                    0, 0,
                )
                im = F.pad(im, pad_dims, "constant", 0)

                # add correction factor
                from_x += (size//2+1)
                to_x += (size//2+1)
                from_y += (size//2+1)
                to_y += (size//2+1)

            # and finally extract
            patch.append(im[:, :, from_y:to_y, from_x:to_x])

        # concatenate into a single tensor
        patch = torch.cat(patch)

        return patch


    def denormalize(self, T, coords):
        """
        Convert coordinates in the range [-1, 1] to
        coordinates in the range [0, T] where `T` is
        the size of the image.
        """
        return (0.5 * ((coords + 1.0) * T)).long()

    def exceeds(self, from_x, to_x, from_y, to_y, T):
        """
        Check whether the extracted patch will exceed
        the boundaries of the image of size `T`.
        """
        if (
            (from_x < 0) or (from_y < 0) or (to_x > T) or (to_y > T)
        ):
            return True
        return False


class glimpse_network(nn.Module):
    """
    A network that combines the "what" and the "where"
    into a glimpse feature vector `g_t`.

    - "what": glimpse extracted from the retina.
    - "where": location tuple where glimpse was extracted.

    Concretely, feeds the output of the retina `phi` to
    a fc layer and the glimpse location vector `l_t_prev`
    to a fc layer. Finally, these outputs are fed each
    through a fc layer and their sum is rectified.

    In other words:

        `g_t = relu( fc( fc(l) ) + fc( fc(phi) ) )`

    Args
    ----
    - h_g: hidden layer size of the fc layer for `phi`.
    - h_l: hidden layer size of the fc layer for `l`.
    - g: size of the square patches in the glimpses extracted
      by the retina.
    - k: number of patches to extract per glimpse.
    - s: scaling factor that controls the size of successive patches.
    - c: number of channels in each image.
    - x: a 4D Tensor of shape (B, H, W, C). The minibatch
      of images.
    - l_t_prev: a 2D tensor of shape (B, 2). Contains the glimpse
      coordinates [x, y] for the previous timestep `t-1`.

    Returns
    -------
    - g_t: a 2D tensor of shape (B, hidden_size). The glimpse
      representation returned by the glimpse network for the
      current timestep `t`.
    """
    def __init__(self, h_g, h_l, g, k, s, c, config):
        super(glimpse_network, self).__init__()
        self.config = config
        self.retina = retina(g, k, s)
        self.activation_fn = str_to_activ(self.config['activation'])
        activation_module = str_to_activ_module(self.config['activation'])

        # glimpse layer
        self.phi_net = get_encoder(config, name='phi_proj')(
            input_shape=[c, g, g],
            output_size=h_g,
            activation_fn=activation_module
        )
        #D_in = k*g*g*c
        #self.fc1 = nn.Linear(D_in, h_g)

        # location layer
        D_in = 2
        self.loc_net = self._get_dense_net_map(name='loc_proj')(
            D_in, h_l,
            activation_fn=activation_module,
            nlayers=2
        )
        #self.fc2 = nn.Linear(D_in, h_l)

        self.what_net = self._get_dense_net_map(name='what_proj')(
            h_g, h_g + h_l,
            activation_fn=activation_module,
            nlayers=2
        )
        #self.fc3 = nn.Linear(h_g, h_g+h_l)

        self.where_net = self._get_dense_net_map(name='where_proj')(
            h_l, h_g+h_l,
            activation_fn=activation_module,
            nlayers=2
        )
        #self.fc4 = nn.Linear(h_l, h_g+h_l)

    def _get_dense_net_map(self, name):
        '''helper to pull a dense encoder'''
        config = deepcopy(self.config)
        config['encoder_layer_type'] = 'dense'
        return get_encoder(config, name=name)

    def forward(self, x, l_t_prev):
        # phi =  torch.Size([1280, 1600])
        # l_t_prev =  torch.Size([1280, 2])
        # phi_out =  torch.Size([1280, 128])
        # l_out =  torch.Size([1280, 128])
        # what =  torch.Size([1280, 256])
        # where =  torch.Size([1280, 256])
        # g_t =  torch.Size([1280, 256])

        # generate glimpse phi from image x
        phi = self.retina.foveate(x, l_t_prev)
        #print("phi = ", phi.shape)

        # flatten location vector
        l_t_prev = l_t_prev.view(l_t_prev.size(0), -1)

        # feed phi to a conv stack and l to a dense net
        phi_out = self.activation_fn(self.phi_net(phi))
        #print("phi_out = ", phi_out.shape)
        l_out = self.activation_fn(self.loc_net(l_t_prev))
        #print("l_out = ", l_out.shape)

        what = self.what_net(phi_out)
        where = self.where_net(l_out)
        # print("what = ", what.shape)
        # print("where = ", where.shape)

        # feed to fc layer
        g_t = self.activation_fn(what + where)
        # print("g_t = ", g_t.shape)

        # return phi for visualization
        return g_t, phi


class core_network(nn.Module):
    """
    An RNN that maintains an internal state that integrates
    information extracted from the history of past observations.
    It encodes the agent's knowledge of the environment through
    a state vector `h_t` that gets updated at every time step `t`.

    Concretely, it takes the glimpse representation `g_t` as input,
    and combines it with its internal state `h_t_prev` at the previous
    time step, to produce the new internal state `h_t` at the current
    time step.

    In other words:

        `h_t = relu( fc(h_t_prev) + fc(g_t) )`

    Args
    ----
    - input_size: input size of the rnn.
    - hidden_size: hidden size of the rnn.
    - g_t: a 2D tensor of shape (B, hidden_size). The glimpse
      representation returned by the glimpse network for the
      current timestep `t`.
    - h_t_prev: a 2D tensor of shape (B, hidden_size). The
      hidden state vector for the previous timestep `t-1`.

    Returns
    -------
    - h_t: a 2D tensor of shape (B, hidden_size). The hidden
      state vector for the current timestep `t`.
    """
    def __init__(self, input_size, hidden_size):
        super(core_network, self).__init__()
        self.input_size = input_size
        self.hidden_size = hidden_size

        self.rnn = nn.LSTM(input_size=input_size,
                           hidden_size=hidden_size,
                           num_layers=1)

        # self.i2h = nn.Linear(input_size, hidden_size)
        # self.h2h = nn.Linear(hidden_size, hidden_size)

    def forward(self, g_t, h_t_prev):
        # h1 = self.i2h(g_t)
        # h2 = self.h2h(h_t_prev)
        # h_t = F.relu(h1 + h2)


        # LSTM accepts input, (h_0, c_0)
        # LSTM returns output, (h_n, c_n)
        _, (h_t, c_t) = self.rnn(g_t.unsqueeze(0), h_t_prev)
        return (h_t, c_t)


class action_network(nn.Module):
    """
    Uses the internal state `h_t` of the core network to
    produce the final output classification.

    Concretely, feeds the hidden state `h_t` through a fc
    layer followed by a softmax to create a vector of
    output probabilities over the possible classes.

    Hence, the environment action `a_t` is drawn from a
    distribution conditioned on an affine transformation
    of the hidden state vector `h_t`, or in other words,
    the action network is simply a linear softmax classifier.

    Args
    ----
    - input_size: input size of the fc layer.
    - output_size: output size of the fc layer.
    - h_t: the hidden state vector of the core network for
      the current time step `t`.

    Returns
    -------
    - a_t: output probability vector over the classes.
    """
    def __init__(self, input_size, output_size, config):
        super(action_network, self).__init__()
        self.config = config
        self.fc = self._get_dense_net_map('action_proj')(
            input_size, output_size,
            activation_fn=str_to_activ_module(self.config['activation']),
            nlayers=2
        )
        #self.fc = nn.Linear(input_size, output_size)

    def _get_dense_net_map(self, name):
        '''helper to pull a dense encoder'''
        config = deepcopy(self.config)
        config['encoder_layer_type'] = 'dense'
        return get_encoder(config, name=name)

    def forward(self, h_t):
        (h_i, c_i) = h_t
        a_t = F.log_softmax(self.fc(h_i), dim=1)
        return a_t


class location_network(nn.Module):
    """
    Uses the internal state `h_t` of the core network to
    produce the location coordinates `l_t` for the next
    time step.

    Concretely, feeds the hidden state `h_t` through a fc
    layer followed by a tanh to clamp the output beween
    [-1, 1]. This produces a 2D vector of means used to
    parametrize a two-component Gaussian with a fixed
    variance from which the location coordinates `l_t`
    for the next time step are sampled.

    Hence, the location `l_t` is chosen stochastically
    from a distribution conditioned on an affine
    transformation of the hidden state vector `h_t`.

    Args
    ----
    - input_size: input size of the fc layer.
    - output_size: output size of the fc layer.
    - std: standard deviation of the normal distribution.
    - h_t: the hidden state vector of the core network for
      the current time step `t`.

    Returns
    -------
    - mu: a 2D vector of shape (B, 2).
    - l_t: a 2D vector of shape (B, 2).
    """
    def __init__(self, input_size, output_size, std, config):
        super(location_network, self).__init__()
        self.std = std
        self.config = config
        self.fc = self._get_dense_net_map('loc_rnn_proj')(
            input_size, output_size,
            activation_fn=str_to_activ_module(self.config['activation']),
            nlayers=2
        )
        #self.fc = nn.Linear(input_size, output_size)

    def _get_dense_net_map(self, name):
        '''helper to pull a dense encoder'''
        config = deepcopy(self.config)
        config['encoder_layer_type'] = 'dense'
        return get_encoder(config, name=name)

    def forward(self, h_t):
        # de-structure the state
        (h_i, c_i) = h_t

        # compute mean
<<<<<<< HEAD
        # NOTE: why is this var detached??
        mu = F.tanh(self.fc(h_t.detach()))
=======
        mu = F.tanh(self.fc(h_i.detach()))
>>>>>>> b9efc1ed

        # reparametrization trick
        noise = torch.zeros_like(mu)
        noise.data.normal_(std=self.std)
        l_t = mu + noise

        # bound between [-1, 1]
        l_t = F.tanh(l_t)

        return mu, l_t


class baseline_network(nn.Module):
    """
    Regresses the baseline in the reward function
    to reduce the variance of the gradient update.

    Args
    ----
    - input_size: input size of the fc layer.
    - output_size: output size of the fc layer.
    - h_t: the hidden state vector of the core network
      for the current time step `t`.

    Returns
    -------
    - b_t: a 2D vector of shape (B, 1). The baseline
      for the current time step `t`.
    """
    def __init__(self, input_size, output_size, config):
        super(baseline_network, self).__init__()
        self.config = config
        self.fc = self._get_dense_net_map('baseline_proj')(
            input_size, output_size,
            activation_fn=str_to_activ_module(self.config['activation']),
            nlayers=2
        )
        #self.fc = nn.Linear(input_size, output_size)

    def _get_dense_net_map(self, name):
        '''helper to pull a dense encoder'''
        config = deepcopy(self.config)
        config['encoder_layer_type'] = 'dense'
        return get_encoder(config, name=name)

    def forward(self, h_t):
        (h_i, c_i) = h_t
        #b_t = str_to_activ(self.config['activation'])(self.fc(h_i.detach()))
        b_t = str_to_activ(self.config['activation'])(self.fc(h_i))
        return b_t<|MERGE_RESOLUTION|>--- conflicted
+++ resolved
@@ -137,7 +137,6 @@
         patch = torch.cat(patch)
 
         return patch
-
 
     def denormalize(self, T, coords):
         """
@@ -430,12 +429,7 @@
         (h_i, c_i) = h_t
 
         # compute mean
-<<<<<<< HEAD
-        # NOTE: why is this var detached??
-        mu = F.tanh(self.fc(h_t.detach()))
-=======
         mu = F.tanh(self.fc(h_i.detach()))
->>>>>>> b9efc1ed
 
         # reparametrization trick
         noise = torch.zeros_like(mu)
